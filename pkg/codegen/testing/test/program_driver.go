--- conflicted
+++ resolved
@@ -87,14 +87,9 @@
 		Description: "AWS IAM Policy",
 	},
 	{
-<<<<<<< HEAD
 		Directory:   "python-regress-10914",
 		Description: "Python regression test for #10914",
 		Skip:        allProgLanguages.Except("python"),
-=======
-		Directory:   "read-file-func",
-		Description: "ReadFile function translation works",
->>>>>>> 4f0ca9cc
 	},
 	{
 		Directory:   "aws-optionals",
