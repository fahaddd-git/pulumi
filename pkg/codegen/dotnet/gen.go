--- conflicted
+++ resolved
@@ -2097,18 +2097,13 @@
 }
 
 // genPackageMetadata generates all the non-code metadata required by a Pulumi package.
-<<<<<<< HEAD
-func genPackageMetadata(pkg *schema.Package, assemblyName string, packageReferences map[string]string, files codegen.Fs) error {
-	projectFile, err := genProjectFile(pkg, assemblyName, packageReferences)
-=======
 func genPackageMetadata(pkg *schema.Package,
 	assemblyName string,
 	packageReferences map[string]string,
 	projectReferences []string,
-	files fs) error {
+	files codegen.Fs) error {
 
 	projectFile, err := genProjectFile(pkg, assemblyName, packageReferences, projectReferences)
->>>>>>> c98022fa
 	if err != nil {
 		return err
 	}
@@ -2141,17 +2136,11 @@
 
 	w := &bytes.Buffer{}
 	err := csharpProjectFileTemplate.Execute(w, csharpProjectFileTemplateContext{
-<<<<<<< HEAD
 		XMLDoc:                  fmt.Sprintf(`.\%s.xml`, assemblyName),
 		Package:                 pkg,
 		PackageReferences:       packageReferences,
+		ProjectReferences:       projectReferences,
 		IncludePulumiPluginJSON: true,
-=======
-		XMLDoc:            fmt.Sprintf(`.\%s.xml`, assemblyName),
-		Package:           pkg,
-		PackageReferences: packageReferences,
-		ProjectReferences: projectReferences,
->>>>>>> c98022fa
 	})
 	if err != nil {
 		return nil, err
