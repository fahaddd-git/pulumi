// Copyright 2016-2022, Pulumi Corporation.  All rights reserved.

package ints

import (
	"bufio"
	"bytes"
	"context"
	"encoding/json"
	"errors"
	"fmt"
	"os"
	"os/exec"
	"path/filepath"
	"regexp"
	"strings"
	"testing"
	"time"

	"github.com/pulumi/pulumi/sdk/v3/go/common/apitype"

	"github.com/stretchr/testify/assert"
	"google.golang.org/grpc"

	"github.com/pulumi/pulumi/pkg/v3/resource/deploy/providers"
	"github.com/pulumi/pulumi/pkg/v3/testing/integration"
	"github.com/pulumi/pulumi/sdk/v3/go/common/resource/config"
	ptesting "github.com/pulumi/pulumi/sdk/v3/go/common/testing"
	"github.com/pulumi/pulumi/sdk/v3/go/common/util/contract"
	"github.com/pulumi/pulumi/sdk/v3/go/common/util/fsutil"
	"github.com/pulumi/pulumi/sdk/v3/go/common/util/rpcutil"
	"github.com/pulumi/pulumi/sdk/v3/go/common/workspace"
	pulumirpc "github.com/pulumi/pulumi/sdk/v3/proto/go"
)

const WindowsOS = "windows"

// assertPerfBenchmark implements the integration.TestStatsReporter interface, and reports test
// failures when a scenario exceeds the provided threshold.
type assertPerfBenchmark struct {
	T                  *testing.T
	MaxPreviewDuration time.Duration
	MaxUpdateDuration  time.Duration
}

func (t assertPerfBenchmark) ReportCommand(stats integration.TestCommandStats) {
	var maxDuration *time.Duration
	if strings.HasPrefix(stats.StepName, "pulumi-preview") {
		maxDuration = &t.MaxPreviewDuration
	}
	if strings.HasPrefix(stats.StepName, "pulumi-update") {
		maxDuration = &t.MaxUpdateDuration
	}

	if maxDuration != nil && *maxDuration != 0 {
		if stats.ElapsedSeconds < maxDuration.Seconds() {
			t.T.Logf(
				"Test step %q was under threshold. %.2fs (max %.2fs)",
				stats.StepName, stats.ElapsedSeconds, maxDuration.Seconds())
		} else {
			t.T.Errorf(
				"Test step %q took longer than expected. %.2fs vs. max %.2fs",
				stats.StepName, stats.ElapsedSeconds, maxDuration.Seconds())
		}
	}
}

// TestStackTagValidation verifies various error scenarios related to stack names and tags.
func TestStackTagValidation(t *testing.T) {
	t.Parallel()

	t.Run("Error_StackName", func(t *testing.T) {
		t.Parallel()
		e := ptesting.NewEnvironment(t)
		defer func() {
			if !t.Failed() {
				e.DeleteEnvironment()
			}
		}()
		e.RunCommand("git", "init")

		e.ImportDirectory("stack_project_name")
		e.RunCommand("pulumi", "login", "--cloud-url", e.LocalURL())

		stdout, stderr := e.RunCommandExpectError("pulumi", "stack", "init", "invalid name (spaces, parens, etc.)")
		assert.Equal(t, "", stdout)
		assert.Contains(t, stderr,
			"stack names are limited to 100 characters and may only contain alphanumeric, hyphens, underscores, or periods")
	})

	t.Run("Error_DescriptionLength", func(t *testing.T) {
		t.Parallel()
		e := ptesting.NewEnvironment(t)
		defer func() {
			if !t.Failed() {
				e.DeleteEnvironment()
			}
		}()
		e.RunCommand("git", "init")

		e.ImportDirectory("stack_project_name")
		e.RunCommand("pulumi", "login", "--cloud-url", e.LocalURL())

		prefix := "lorem ipsum dolor sit amet"     // 26
		prefix = prefix + prefix + prefix + prefix // 104
		prefix = prefix + prefix + prefix + prefix // 416 + the current Pulumi.yaml's description

		// Change the contents of the Description property of Pulumi.yaml.
		yamlPath := filepath.Join(e.CWD, "Pulumi.yaml")
		err := integration.ReplaceInFile("description: ", "description: "+prefix, yamlPath)
		assert.NoError(t, err)

		stdout, stderr := e.RunCommandExpectError("pulumi", "stack", "init", "valid-name")
		assert.Equal(t, "", stdout)
		assert.Contains(t, stderr, "error: could not create stack:")
		assert.Contains(t, stderr, "validating stack properties:")
		assert.Contains(t, stderr, "stack tag \"pulumi:description\" value is too long (max length 256 characters)")
	})
}

// TestStackInitValidation verifies various error scenarios related to init'ing a stack.
func TestStackInitValidation(t *testing.T) {
	t.Parallel()

	t.Run("Error_InvalidStackYaml", func(t *testing.T) {
		t.Parallel()
		e := ptesting.NewEnvironment(t)
		defer func() {
			if !t.Failed() {
				e.DeleteEnvironment()
			}
		}()
		e.RunCommand("git", "init")

		e.ImportDirectory("stack_project_name")
		e.RunCommand("pulumi", "login", "--cloud-url", e.LocalURL())

		// Starting a yaml value with a quote string and then more data is invalid
		invalidYaml := "\"this is invalid\" yaml because of trailing data after quote string"

		// Change the contents of the Description property of Pulumi.yaml.
		yamlPath := filepath.Join(e.CWD, "Pulumi.yaml")
		err := integration.ReplaceInFile("description: ", "description: "+invalidYaml, yamlPath)
		assert.NoError(t, err)

		stdout, stderr := e.RunCommandExpectError("pulumi", "stack", "init", "valid-name")
		assert.Equal(t, "", stdout)
		assert.Contains(t, stderr,
			"error: could not get cloud url: could not load current project: "+
				"invalid YAML file: yaml: line 1: did not find expected key")
	})
}

// TestConfigSave ensures that config commands in the Pulumi CLI work as expected.
func TestConfigSave(t *testing.T) {
	t.Parallel()
	e := ptesting.NewEnvironment(t)
	defer func() {
		if !t.Failed() {
			e.DeleteEnvironment()
		}
	}()

	// Initialize an empty stack.
	path := filepath.Join(e.RootPath, "Pulumi.yaml")
	err := (&workspace.Project{
		Name:    "testing-config",
		Runtime: workspace.NewProjectRuntimeInfo("nodejs", nil),
	}).Save(path)
	assert.NoError(t, err)
	e.RunCommand("pulumi", "login", "--cloud-url", e.LocalURL())
	e.RunCommand("pulumi", "stack", "init", "testing-2")
	e.RunCommand("pulumi", "stack", "init", "testing-1")

	// Now configure and save a few different things:
	e.RunCommand("pulumi", "config", "set", "configA", "value1")
	e.RunCommand("pulumi", "config", "set", "configB", "value2", "--stack", "testing-2")

	e.RunCommand("pulumi", "stack", "select", "testing-2")

	e.RunCommand("pulumi", "config", "set", "configD", "value4")
	e.RunCommand("pulumi", "config", "set", "configC", "value3", "--stack", "testing-1")

	// Now read back the config using the CLI:
	{
		stdout, _ := e.RunCommand("pulumi", "config", "get", "configB")
		assert.Equal(t, "value2\n", stdout)
	}
	{
		// the config in a different stack, so this should error.
		stdout, stderr := e.RunCommandExpectError("pulumi", "config", "get", "configA")
		assert.Equal(t, "", stdout)
		assert.NotEqual(t, "", stderr)
	}
	{
		// but selecting the stack should let you see it
		stdout, _ := e.RunCommand("pulumi", "config", "get", "configA", "--stack", "testing-1")
		assert.Equal(t, "value1\n", stdout)
	}

	// Finally, check that the stack file contains what we expected.
	validate := func(k string, v string, cfg config.Map) {
		key, err := config.ParseKey("testing-config:config:" + k)
		assert.NoError(t, err)
		d, ok := cfg[key]
		assert.True(t, ok, "config key %v should be set", k)
		dv, err := d.Value(nil)
		assert.NoError(t, err)
		assert.Equal(t, v, dv)
	}

	testStack1, err := workspace.LoadProjectStack(filepath.Join(e.CWD, "Pulumi.testing-1.yaml"))
	assert.NoError(t, err)
	testStack2, err := workspace.LoadProjectStack(filepath.Join(e.CWD, "Pulumi.testing-2.yaml"))
	assert.NoError(t, err)

	assert.Equal(t, 2, len(testStack1.Config))
	assert.Equal(t, 2, len(testStack2.Config))

	validate("configA", "value1", testStack1.Config)
	validate("configC", "value3", testStack1.Config)

	validate("configB", "value2", testStack2.Config)
	validate("configD", "value4", testStack2.Config)

	e.RunCommand("pulumi", "stack", "rm", "--yes")
}

// TestConfigPaths ensures that config commands with paths work as expected.
func TestConfigPaths(t *testing.T) {
	t.Parallel()

	e := ptesting.NewEnvironment(t)
	defer func() {
		if !t.Failed() {
			e.DeleteEnvironment()
		}
	}()

	// Initialize an empty stack.
	path := filepath.Join(e.RootPath, "Pulumi.yaml")
	err := (&workspace.Project{
		Name:    "testing-config",
		Runtime: workspace.NewProjectRuntimeInfo("nodejs", nil),
	}).Save(path)
	assert.NoError(t, err)
	e.RunCommand("pulumi", "login", "--cloud-url", e.LocalURL())
	e.RunCommand("pulumi", "stack", "init", "testing")

	namespaces := []string{"", "my:"}

	tests := []struct {
		Key                   string
		Value                 string
		Secret                bool
		Path                  bool
		TopLevelKey           string
		TopLevelExpectedValue string
	}{
		{
			Key:                   "aConfigValue",
			Value:                 "this value is a value",
			TopLevelKey:           "aConfigValue",
			TopLevelExpectedValue: "this value is a value",
		},
		{
			Key:                   "anotherConfigValue",
			Value:                 "this value is another value",
			TopLevelKey:           "anotherConfigValue",
			TopLevelExpectedValue: "this value is another value",
		},
		{
			Key:                   "bEncryptedSecret",
			Value:                 "this super secret is encrypted",
			Secret:                true,
			TopLevelKey:           "bEncryptedSecret",
			TopLevelExpectedValue: "this super secret is encrypted",
		},
		{
			Key:                   "anotherEncryptedSecret",
			Value:                 "another encrypted secret",
			Secret:                true,
			TopLevelKey:           "anotherEncryptedSecret",
			TopLevelExpectedValue: "another encrypted secret",
		},
		{
			Key:                   "[]",
			Value:                 "square brackets value",
			TopLevelKey:           "[]",
			TopLevelExpectedValue: "square brackets value",
		},
		{
			Key:                   "x.y",
			Value:                 "x.y value",
			TopLevelKey:           "x.y",
			TopLevelExpectedValue: "x.y value",
		},
		{
			Key:                   "0",
			Value:                 "0 value",
			Path:                  true,
			TopLevelKey:           "0",
			TopLevelExpectedValue: "0 value",
		},
		{
			Key:                   "true",
			Value:                 "value",
			Path:                  true,
			TopLevelKey:           "true",
			TopLevelExpectedValue: "value",
		},
		{
			Key:                   `["test.Key"]`,
			Value:                 "test key value",
			Path:                  true,
			TopLevelKey:           "test.Key",
			TopLevelExpectedValue: "test key value",
		},
		{
			Key:                   `nested["test.Key"]`,
			Value:                 "nested test key value",
			Path:                  true,
			TopLevelKey:           "nested",
			TopLevelExpectedValue: `{"test.Key":"nested test key value"}`,
		},
		{
			Key:                   "outer.inner",
			Value:                 "value",
			Path:                  true,
			TopLevelKey:           "outer",
			TopLevelExpectedValue: `{"inner":"value"}`,
		},
		{
			Key:                   "names[0]",
			Value:                 "a",
			Path:                  true,
			TopLevelKey:           "names",
			TopLevelExpectedValue: `["a"]`,
		},
		{
			Key:                   "names[1]",
			Value:                 "b",
			Path:                  true,
			TopLevelKey:           "names",
			TopLevelExpectedValue: `["a","b"]`,
		},
		{
			Key:                   "names[2]",
			Value:                 "c",
			Path:                  true,
			TopLevelKey:           "names",
			TopLevelExpectedValue: `["a","b","c"]`,
		},
		{
			Key:                   "names[3]",
			Value:                 "super secret name",
			Path:                  true,
			Secret:                true,
			TopLevelKey:           "names",
			TopLevelExpectedValue: `["a","b","c","super secret name"]`,
		},
		{
			Key:                   "servers[0].port",
			Value:                 "80",
			Path:                  true,
			TopLevelKey:           "servers",
			TopLevelExpectedValue: `[{"port":80}]`,
		},
		{
			Key:                   "servers[0].host",
			Value:                 "example",
			Path:                  true,
			TopLevelKey:           "servers",
			TopLevelExpectedValue: `[{"host":"example","port":80}]`,
		},
		{
			Key:                   "a.b[0].c",
			Value:                 "true",
			Path:                  true,
			TopLevelKey:           "a",
			TopLevelExpectedValue: `{"b":[{"c":true}]}`,
		},
		{
			Key:                   "a.b[1].c",
			Value:                 "false",
			Path:                  true,
			TopLevelKey:           "a",
			TopLevelExpectedValue: `{"b":[{"c":true},{"c":false}]}`,
		},
		{
			Key:                   "tokens[0]",
			Value:                 "shh",
			Path:                  true,
			Secret:                true,
			TopLevelKey:           "tokens",
			TopLevelExpectedValue: `["shh"]`,
		},
		{
			Key:                   "foo.bar",
			Value:                 "don't tell",
			Path:                  true,
			Secret:                true,
			TopLevelKey:           "foo",
			TopLevelExpectedValue: `{"bar":"don't tell"}`,
		},
		{
			Key:                   "semiInner.a.b.c.d",
			Value:                 "1",
			Path:                  true,
			TopLevelKey:           "semiInner",
			TopLevelExpectedValue: `{"a":{"b":{"c":{"d":1}}}}`,
		},
		{
			Key:                   "wayInner.a.b.c.d.e.f.g.h.i.j.k",
			Value:                 "false",
			Path:                  true,
			TopLevelKey:           "wayInner",
			TopLevelExpectedValue: `{"a":{"b":{"c":{"d":{"e":{"f":{"g":{"h":{"i":{"j":{"k":false}}}}}}}}}}}`,
		},
		{
			Key:                   "foo1[0]",
			Value:                 "false",
			Path:                  true,
			TopLevelKey:           "foo1",
			TopLevelExpectedValue: `[false]`,
		},
		{
			Key:                   "foo2[0]",
			Value:                 "true",
			Path:                  true,
			TopLevelKey:           "foo2",
			TopLevelExpectedValue: `[true]`,
		},
		{
			Key:                   "foo3[0]",
			Value:                 "10",
			Path:                  true,
			TopLevelKey:           "foo3",
			TopLevelExpectedValue: `[10]`,
		},
		{
			Key:                   "foo4[0]",
			Value:                 "0",
			Path:                  true,
			TopLevelKey:           "foo4",
			TopLevelExpectedValue: `[0]`,
		},
		{
			Key:                   "foo5[0]",
			Value:                 "00",
			Path:                  true,
			TopLevelKey:           "foo5",
			TopLevelExpectedValue: `["00"]`,
		},
		{
			Key:                   "foo6[0]",
			Value:                 "01",
			Path:                  true,
			TopLevelKey:           "foo6",
			TopLevelExpectedValue: `["01"]`,
		},
		{
			Key:                   "foo7[0]",
			Value:                 "0123456",
			Path:                  true,
			TopLevelKey:           "foo7",
			TopLevelExpectedValue: `["0123456"]`,
		},
		{
			Key:                   "bar1.inner",
			Value:                 "false",
			Path:                  true,
			TopLevelKey:           "bar1",
			TopLevelExpectedValue: `{"inner":false}`,
		},
		{
			Key:                   "bar2.inner",
			Value:                 "true",
			Path:                  true,
			TopLevelKey:           "bar2",
			TopLevelExpectedValue: `{"inner":true}`,
		},
		{
			Key:                   "bar3.inner",
			Value:                 "10",
			Path:                  true,
			TopLevelKey:           "bar3",
			TopLevelExpectedValue: `{"inner":10}`,
		},
		{
			Key:                   "bar4.inner",
			Value:                 "0",
			Path:                  true,
			TopLevelKey:           "bar4",
			TopLevelExpectedValue: `{"inner":0}`,
		},
		{
			Key:                   "bar5.inner",
			Value:                 "00",
			Path:                  true,
			TopLevelKey:           "bar5",
			TopLevelExpectedValue: `{"inner":"00"}`,
		},
		{
			Key:                   "bar6.inner",
			Value:                 "01",
			Path:                  true,
			TopLevelKey:           "bar6",
			TopLevelExpectedValue: `{"inner":"01"}`,
		},
		{
			Key:                   "bar7.inner",
			Value:                 "0123456",
			Path:                  true,
			TopLevelKey:           "bar7",
			TopLevelExpectedValue: `{"inner":"0123456"}`,
		},

		// Overwriting a top-level string value is allowed.
		{
			Key:                   "aConfigValue.inner",
			Value:                 "new value",
			Path:                  true,
			TopLevelKey:           "aConfigValue",
			TopLevelExpectedValue: `{"inner":"new value"}`,
		},
		{
			Key:                   "anotherConfigValue[0]",
			Value:                 "new value",
			Path:                  true,
			TopLevelKey:           "anotherConfigValue",
			TopLevelExpectedValue: `["new value"]`,
		},
		{
			Key:                   "bEncryptedSecret.inner",
			Value:                 "new value",
			Path:                  true,
			TopLevelKey:           "bEncryptedSecret",
			TopLevelExpectedValue: `{"inner":"new value"}`,
		},
		{
			Key:                   "anotherEncryptedSecret[0]",
			Value:                 "new value",
			Path:                  true,
			TopLevelKey:           "anotherEncryptedSecret",
			TopLevelExpectedValue: `["new value"]`,
		},
	}

	validateConfigGet := func(key string, value string, path bool) {
		args := []string{"config", "get", key}
		if path {
			args = append(args, "--path")
		}
		stdout, stderr := e.RunCommand("pulumi", args...)
		assert.Equal(t, fmt.Sprintf("%s\n", value), stdout)
		assert.Equal(t, "", stderr)
	}

	for _, ns := range namespaces {
		for _, test := range tests {
			key := fmt.Sprintf("%s%s", ns, test.Key)
			topLevelKey := fmt.Sprintf("%s%s", ns, test.TopLevelKey)

			// Set the value.
			args := []string{"config", "set"}
			if test.Secret {
				args = append(args, "--secret")
			}
			if test.Path {
				args = append(args, "--path")
			}
			args = append(args, key, test.Value)
			stdout, stderr := e.RunCommand("pulumi", args...)
			assert.Equal(t, "", stdout)
			assert.Equal(t, "", stderr)

			// Get the value and validate it.
			validateConfigGet(key, test.Value, test.Path)

			// Get the top-level value and validate it.
			validateConfigGet(topLevelKey, test.TopLevelExpectedValue, false /*path*/)
		}
	}

	badKeys := []string{
		// Syntax errors.
		"root[",
		`root["nested]`,
		"root.array[abc]",
		"root.[1]",

		// First path segment must be a non-empty string.
		`[""]`,
		"[0]",

		// Index out of range.
		"names[-1]",
		"names[5]",

		// A "secure" key that is a map with a single string value is reserved by the system.
		"key.secure",
		"super.nested.map.secure",

		// Type mismatch.
		"outer[0]",
		"names.nested",
		"outer.inner.nested",
		"outer.inner[0]",
	}

	for _, ns := range namespaces {
		for _, badKey := range badKeys {
			key := fmt.Sprintf("%s%s", ns, badKey)
			stdout, stderr := e.RunCommandExpectError("pulumi", "config", "set", "--path", key, "value")
			assert.Equal(t, "", stdout)
			assert.NotEqual(t, "", stderr)
		}
	}

	e.RunCommand("pulumi", "stack", "rm", "--yes")
}

func mustAbs(t *testing.T, path string) string {
	abs, err := filepath.Abs(path)
	if err != nil {
		t.Fatalf("filepath.Abs(%s) failed: %s", path, err)
	}
	return abs
}

//nolint:deadcode
func testComponentSlowLocalProvider(t *testing.T) integration.LocalDependency {
	return integration.LocalDependency{
		Package: "testcomponent",
		Path:    mustAbs(t, filepath.Join("construct_component_slow", "testcomponent")),
	}
}

// nolint: unused,deadcode
func testComponentProviderSchema(t *testing.T, path string) {
	t.Parallel()

	runComponentSetup(t, "component_provider_schema")

	tests := []struct {
		name          string
		env           []string
		version       int32
		expected      string
		expectedError string
	}{
		{
			name:     "Default",
			expected: "{}",
		},
		{
			name:     "Schema",
			env:      []string{"INCLUDE_SCHEMA=true"},
			expected: `{"hello": "world"}`,
		},
		{
			name:          "Invalid Version",
			version:       15,
			expectedError: "unsupported schema version 15",
		},
	}
	for _, test := range tests {
		test := test
		t.Run(test.name, func(t *testing.T) {
			t.Parallel()
			// Start the plugin binary.
			cmd := exec.Command(path, "ignored")
			cmd.Env = append(os.Environ(), test.env...)
			stdout, err := cmd.StdoutPipe()
			assert.NoError(t, err)
			err = cmd.Start()
			assert.NoError(t, err)
			defer func() {
				// Ignore the error as it may fail with access denied on Windows.
				cmd.Process.Kill() // nolint: errcheck
			}()

			// Read the port from standard output.
			reader := bufio.NewReader(stdout)
			bytes, err := reader.ReadBytes('\n')
			assert.NoError(t, err)
			port := strings.TrimSpace(string(bytes))

			// Create a connection to the server.
			conn, err := grpc.Dial("127.0.0.1:"+port, grpc.WithInsecure(), rpcutil.GrpcChannelOptions())
			assert.NoError(t, err)
			client := pulumirpc.NewResourceProviderClient(conn)

			// Call GetSchema and verify the results.
			resp, err := client.GetSchema(context.Background(), &pulumirpc.GetSchemaRequest{Version: test.version})
			if test.expectedError != "" {
				assert.Error(t, err)
				assert.Contains(t, err.Error(), test.expectedError)
			} else {
				assert.Equal(t, test.expected, resp.GetSchema())
			}
		})
	}
}

// Test remote component inputs properly handle unknowns.
// nolint: unused,deadcode
func testConstructUnknown(t *testing.T, lang string, dependencies ...string) {
	t.Parallel()

	const testDir = "construct_component_unknown"
	runComponentSetup(t, testDir)

	tests := []struct {
		componentDir string
	}{
		{
			componentDir: "testcomponent",
		},
		{
			componentDir: "testcomponent-python",
		},
		{
			componentDir: "testcomponent-go",
		},
	}
	for _, test := range tests {
		test := test
		t.Run(test.componentDir, func(t *testing.T) {
<<<<<<< HEAD
			localProviders :=
				[]integration.LocalDependency{
					{Package: "testprovider", Path: mustAbs(t, filepath.Join("..", "testprovider"))},
					{Package: "testcomponent", Path: mustAbs(t, filepath.Join(testDir, test.componentDir))},
				}
=======
			pathEnv := pathEnv(t,
				buildTestProvider(t, filepath.Join("..", "testprovider")),
				filepath.Join(testDir, test.componentDir))
>>>>>>> 4a309280
			integration.ProgramTest(t, &integration.ProgramTestOptions{
				Dir:                    filepath.Join(testDir, lang),
				Dependencies:           dependencies,
				LocalProviders:         localProviders,
				SkipRefresh:            true,
				SkipPreview:            false,
				SkipUpdate:             true,
				SkipExportImport:       true,
				SkipEmptyPreviewUpdate: true,
				Quick:                  false,
			})
		})
	}
}

// Test methods properly handle unknowns.
// nolint: unused,deadcode
func testConstructMethodsUnknown(t *testing.T, lang string, dependencies ...string) {
	t.Parallel()

	const testDir = "construct_component_methods_unknown"
	runComponentSetup(t, testDir)
	tests := []struct {
		componentDir string
	}{
		{
			componentDir: "testcomponent",
		},
		{
			componentDir: "testcomponent-python",
		},
		{
			componentDir: "testcomponent-go",
		},
	}
	for _, test := range tests {
		test := test

		t.Run(test.componentDir, func(t *testing.T) {
<<<<<<< HEAD
			localProviders :=
				[]integration.LocalDependency{
					{Package: "testprovider", Path: mustAbs(t, filepath.Join("..", "testprovider"))},
					{Package: "testcomponent", Path: mustAbs(t, filepath.Join(testDir, test.componentDir))},
				}
=======
			pathEnv := pathEnv(t,
				buildTestProvider(t, filepath.Join("..", "testprovider")),
				filepath.Join(testDir, test.componentDir))
>>>>>>> 4a309280
			integration.ProgramTest(t, &integration.ProgramTestOptions{
				Dir:                    filepath.Join(testDir, lang),
				Dependencies:           dependencies,
				LocalProviders:         localProviders,
				SkipRefresh:            true,
				SkipPreview:            false,
				SkipUpdate:             true,
				SkipExportImport:       true,
				SkipEmptyPreviewUpdate: true,
				Quick:                  false,
			})
		})
	}
}

func buildTestProvider(t *testing.T, providerDir string) string {
	fn := func() {
		providerName := "pulumi-resource-testprovider"
		if runtime.GOOS == "windows" {
			providerName += ".exe"
		}

		_, err := os.Stat(filepath.Join(providerDir, providerName))
		if err == nil {
			return
		} else if errors.Is(err, os.ErrNotExist) {
			// Not built yet, continue.
		} else {
			t.Fatalf("Unexpected error building test provider: %v", err)
		}

		cmd := exec.Command("go", "build", "-o", providerName)
		cmd.Dir = providerDir
		output, err := cmd.CombinedOutput()
		if err != nil {
			contract.AssertNoErrorf(err, "failed to run setup script: %v", string(output))
		}
	}
	lockfile := filepath.Join(providerDir, ".lock")
	timeout := 10 * time.Minute
	synchronouslyDo(t, lockfile, timeout, fn)

	// Allows us to drop this in in places where providerDir was used:
	return providerDir
}

func runComponentSetup(t *testing.T, testDir string) {
	ptesting.YarnInstallMutex.Lock()
	defer ptesting.YarnInstallMutex.Unlock()

	setupFilename, err := filepath.Abs("component_setup.sh")
	contract.AssertNoError(err)
	// even for Windows, we want forward slashes as bash treats backslashes as escape sequences.
	setupFilename = filepath.ToSlash(setupFilename)
	fn := func() {
		cmd := exec.Command("bash", setupFilename)
		cmd.Dir = testDir
		output, err := cmd.CombinedOutput()
		if err != nil {
			contract.AssertNoErrorf(err, "failed to run setup script: %v", string(output))
		}
	}
	lockfile := filepath.Join(testDir, ".lock")
	timeout := 10 * time.Minute
	synchronouslyDo(t, lockfile, timeout, fn)
}

func synchronouslyDo(t *testing.T, lockfile string, timeout time.Duration, fn func()) {
	mutex := fsutil.NewFileMutex(lockfile)
	defer func() {
		assert.NoError(t, mutex.Unlock())
	}()

	lockWait := make(chan struct{}, 1)
	go func() {
		for {
			if err := mutex.Lock(); err != nil {
				time.Sleep(1 * time.Second)
				continue
			} else {
				break
			}
		}

		fn()
		lockWait <- struct{}{}
	}()

	select {
	case <-time.After(timeout):
		t.Fatalf("timed out waiting for lock on %s", lockfile)
	case <-lockWait:
		// waited for fn, success.
	}
}

// Test methods that create resources.
// nolint: unused,deadcode
func testConstructMethodsResources(t *testing.T, lang string, dependencies ...string) {
	t.Parallel()

	const testDir = "construct_component_methods_resources"
	runComponentSetup(t, testDir)

	tests := []struct {
		componentDir string
	}{
		{
			componentDir: "testcomponent",
		},
		{
			componentDir: "testcomponent-python",
		},
		{
			componentDir: "testcomponent-go",
		},
	}
	for _, test := range tests {
		test := test
		t.Run(test.componentDir, func(t *testing.T) {
<<<<<<< HEAD
			localProviders :=
				[]integration.LocalDependency{
					{Package: "testprovider", Path: mustAbs(t, filepath.Join("..", "testprovider"))},
					{Package: "testcomponent", Path: mustAbs(t, filepath.Join(testDir, test.componentDir))},
				}
=======
			pathEnv := pathEnv(t,
				buildTestProvider(t, filepath.Join("..", "testprovider")),
				filepath.Join(testDir, test.componentDir))
>>>>>>> 4a309280
			integration.ProgramTest(t, &integration.ProgramTestOptions{
				Dir:            filepath.Join(testDir, lang),
				Dependencies:   dependencies,
				LocalProviders: localProviders,
				Quick:          true,
				ExtraRuntimeValidation: func(t *testing.T, stackInfo integration.RuntimeValidationStackInfo) {
					assert.NotNil(t, stackInfo.Deployment)
					assert.Equal(t, 6, len(stackInfo.Deployment.Resources))
					var hasExpectedResource bool
					var result string
					for _, res := range stackInfo.Deployment.Resources {
						if res.URN.Name().String() == "myrandom" {
							hasExpectedResource = true
							result = res.Outputs["result"].(string)
							assert.Equal(t, float64(10), res.Inputs["length"])
							assert.Equal(t, 10, len(result))
						}
					}
					assert.True(t, hasExpectedResource)
					assert.Equal(t, result, stackInfo.Outputs["result"])
				},
			})
		})
	}
}

// Test failures returned from methods are observed.
// nolint: unused,deadcode
func testConstructMethodsErrors(t *testing.T, lang string, dependencies ...string) {
	t.Parallel()

	const testDir = "construct_component_methods_errors"
	runComponentSetup(t, testDir)

	tests := []struct {
		componentDir string
	}{
		{
			componentDir: "testcomponent",
		},
		{
			componentDir: "testcomponent-python",
		},
		{
			componentDir: "testcomponent-go",
		},
	}
	for _, test := range tests {
		test := test
		t.Run(test.componentDir, func(t *testing.T) {
			stderr := &bytes.Buffer{}
			expectedError := "the failure reason (the failure property)"

			localProvider := integration.LocalDependency{
				Package: "testcomponent", Path: mustAbs(t, filepath.Join(testDir, test.componentDir)),
			}
			integration.ProgramTest(t, &integration.ProgramTestOptions{
				Dir:            filepath.Join(testDir, lang),
				Dependencies:   dependencies,
				LocalProviders: []integration.LocalDependency{localProvider},
				Quick:          true,
				Stderr:         stderr,
				ExpectFailure:  true,
				ExtraRuntimeValidation: func(t *testing.T, stackInfo integration.RuntimeValidationStackInfo) {
					output := stderr.String()
					assert.Contains(t, output, expectedError)
				},
			})
		})
	}
}

//nolint:paralleltest // uses parallel programtest
func TestDestroyStackRef(t *testing.T) {
	e := ptesting.NewEnvironment(t)
	defer func() {
		if !t.Failed() {
			e.DeleteEnvironment()
		}
	}()

	e.ImportDirectory("large_resource/nodejs")
	e.RunCommand("pulumi", "login", "--cloud-url", e.LocalURL())

	e.RunCommand("pulumi", "stack", "init", "dev")

	e.RunCommand("yarn", "link", "@pulumi/pulumi")
	e.RunCommand("yarn", "install")

	e.RunCommand("pulumi", "up", "--skip-preview", "--yes")

	e.CWD = os.TempDir()
	e.RunCommand("pulumi", "destroy", "--skip-preview", "--yes", "-s", "dev")
}

func TestRotatePassphrase(t *testing.T) {
	t.Parallel()

	e := ptesting.NewEnvironment(t)
	defer func() {
		if !t.Failed() {
			e.DeleteEnvironment()
		}
	}()

	e.ImportDirectory("rotate_passphrase")
	e.RunCommand("pulumi", "login", "--cloud-url", e.LocalURL())

	e.RunCommand("pulumi", "stack", "init", "dev")
	e.RunCommand("pulumi", "up", "--skip-preview", "--yes")

	e.RunCommand("pulumi", "config", "set", "--secret", "foo", "bar")

	e.SetEnvVars("PULUMI_TEST_PASSPHRASE=true")
	e.Stdin = strings.NewReader("qwerty\nqwerty\n")
	e.RunCommand("pulumi", "stack", "change-secrets-provider", "passphrase")

	e.Stdin, e.Passphrase = nil, "qwerty"
	e.RunCommand("pulumi", "config", "get", "foo")
}

var previewSummaryRegex = regexp.MustCompile(
	`{\s+"steps": \[[\s\S]+],\s+"duration": \d+,\s+"changeSummary": {[\s\S]+}\s+}`)

func assertOutputContainsEvent(t *testing.T, evt apitype.EngineEvent, output string) {
	evtJSON := bytes.Buffer{}
	encoder := json.NewEncoder(&evtJSON)
	encoder.SetEscapeHTML(false)
	err := encoder.Encode(evt)
	assert.NoError(t, err)
	assert.Contains(t, output, evtJSON.String())
}

//nolint:paralleltest // uses parallel programtest
func TestJSONOutput(t *testing.T) {
	stdout := &bytes.Buffer{}

	// Test without env var for streaming preview (should print previewSummary).
	integration.ProgramTest(t, &integration.ProgramTestOptions{
		Dir:          filepath.Join("stack_outputs", "nodejs"),
		Dependencies: []string{"@pulumi/pulumi"},
		Stdout:       stdout,
		Verbose:      true,
		JSONOutput:   true,
		ExtraRuntimeValidation: func(t *testing.T, stack integration.RuntimeValidationStackInfo) {
			output := stdout.String()

			// Check that the previewSummary is present.
			assert.Regexp(t, previewSummaryRegex, output)

			// Check that each event present in the event stream is also in stdout.
			for _, evt := range stack.Events {
				assertOutputContainsEvent(t, evt, output)
			}
		},
	})
}

//nolint:paralleltest // uses parallel programtest
func TestJSONOutputWithStreamingPreview(t *testing.T) {
	stdout := &bytes.Buffer{}

	// Test with env var for streaming preview (should *not* print previewSummary).
	integration.ProgramTest(t, &integration.ProgramTestOptions{
		Dir:          filepath.Join("stack_outputs", "nodejs"),
		Dependencies: []string{"@pulumi/pulumi"},
		Stdout:       stdout,
		Verbose:      true,
		JSONOutput:   true,
		Env:          []string{"PULUMI_ENABLE_STREAMING_JSON_PREVIEW=1"},
		ExtraRuntimeValidation: func(t *testing.T, stack integration.RuntimeValidationStackInfo) {
			output := stdout.String()

			// Check that the previewSummary is *not* present.
			assert.NotRegexp(t, previewSummaryRegex, output)

			// Check that each event present in the event stream is also in stdout.
			for _, evt := range stack.Events {
				assertOutputContainsEvent(t, evt, output)
			}
		},
	})
}

func TestExcludeProtected(t *testing.T) {
	t.Parallel()
	e := ptesting.NewEnvironment(t)
	defer func() {
		if !t.Failed() {
			e.DeleteEnvironment()
		}
	}()

	e.ImportDirectory("exclude_protected")

	e.RunCommand("pulumi", "login", "--cloud-url", e.LocalURL())

	e.RunCommand("pulumi", "stack", "init", "dev")

	e.RunCommand("yarn", "link", "@pulumi/pulumi")
	e.RunCommand("yarn", "install")

	e.RunCommand("pulumi", "up", "--skip-preview", "--yes")

	stdout, _ := e.RunCommand("pulumi", "destroy", "--skip-preview", "--yes", "--exclude-protected")
	assert.Contains(t, stdout, "All unprotected resources were destroyed. There are still 7 protected resources")
	// We run the command again, but this time there are not unprotected resources to destroy.
	stdout, _ = e.RunCommand("pulumi", "destroy", "--skip-preview", "--yes", "--exclude-protected")
	assert.Contains(t, stdout, "There were no unprotected resources to destroy. There are still 7")
}

// nolint: unused,deadcode
func testConstructOutputValues(t *testing.T, lang string, dependencies ...string) {
	t.Parallel()

	const testDir = "construct_component_output_values"
	runComponentSetup(t, testDir)

	tests := []struct {
		componentDir string
	}{
		{
			componentDir: "testcomponent",
		},
		{
			componentDir: "testcomponent-python",
		},
		{
			componentDir: "testcomponent-go",
		},
	}
	for _, test := range tests {
		test := test
		t.Run(test.componentDir, func(t *testing.T) {
<<<<<<< HEAD
			localProviders :=
				[]integration.LocalDependency{
					{Package: "testprovider", Path: mustAbs(t, filepath.Join("..", "testprovider"))},
					{Package: "testcomponent", Path: mustAbs(t, filepath.Join(testDir, test.componentDir))},
				}
=======
			pathEnv := pathEnv(t,
				buildTestProvider(t, filepath.Join("..", "testprovider")),
				filepath.Join(testDir, test.componentDir))
>>>>>>> 4a309280
			integration.ProgramTest(t, &integration.ProgramTestOptions{
				Dir:            filepath.Join(testDir, lang),
				Dependencies:   dependencies,
				LocalProviders: localProviders,
				Quick:          true,
			})
		})
	}
}

func TestProviderDownloadURL(t *testing.T) {
	t.Parallel()

	validate := func(t *testing.T, stdout []byte) {
		deployment := &apitype.UntypedDeployment{}
		err := json.Unmarshal(stdout, deployment)
		assert.NoError(t, err)
		data := &apitype.DeploymentV3{}
		err = json.Unmarshal(deployment.Deployment, data)
		assert.NoError(t, err)
		urlKey := "pluginDownloadURL"
		for _, resource := range data.Resources {
			switch {
			case providers.IsDefaultProvider(resource.URN):
				assert.Equalf(t, "get.com", resource.Inputs[urlKey], "Inputs")
				assert.Equalf(t, "get.com", resource.Outputs[urlKey], "Outputs")
			case providers.IsProviderType(resource.Type):
				assert.Equalf(t, "get.pulumi/test/providers", resource.Inputs[urlKey], "Inputs")
				assert.Equal(t, "get.pulumi/test/providers", resource.Outputs[urlKey], "Outputs")
			default:
				_, hasURL := resource.Inputs[urlKey]
				assert.False(t, hasURL)
				_, hasURL = resource.Outputs[urlKey]
				assert.False(t, hasURL)
			}
		}
		assert.Greater(t, len(data.Resources), 1, "We should construct more then just the stack")
	}

	languages := []struct {
		name       string
		dependency string
	}{

		{"python", filepath.Join("..", "..", "sdk", "python", "env", "src")},
		{"nodejs", "@pulumi/pulumi"},
		{"dotnet", "Pulumi"},
		{"go", "github.com/pulumi/pulumi/sdk/v3"},
	}

	//nolint:paralleltest // uses parallel programtest
	for _, lang := range languages {
		lang := lang
		t.Run(lang.name, func(t *testing.T) {
<<<<<<< HEAD
			localProvider := integration.LocalDependency{
				Package: "testprovider", Path: mustAbs(t, filepath.Join("..", "testprovider")),
			}
=======
			env := pathEnv(t, buildTestProvider(t, filepath.Join("..", "testprovider")))
>>>>>>> 4a309280
			dir := filepath.Join("gather_plugin", lang.name)
			integration.ProgramTest(t, &integration.ProgramTestOptions{
				Dir:                    dir,
				ExportStateValidator:   validate,
				SkipPreview:            true,
				SkipEmptyPreviewUpdate: true,
				Dependencies:           []string{lang.dependency},
				LocalProviders:         []integration.LocalDependency{localProvider},
			})
		})
	}
}

// printfTestValidation is used by the TestPrintfXYZ test cases in the language-specific test
// files. It validates that there are a precise count of expected stdout/stderr lines in the test output.
//
//nolint:deadcode // The linter doesn't see the uses since the consumers are conditionally compiled tests.
func printfTestValidation(t *testing.T, stack integration.RuntimeValidationStackInfo) {
	var foundStdout int
	var foundStderr int
	for _, ev := range stack.Events {
		if de := ev.DiagnosticEvent; de != nil {
			if strings.HasPrefix(de.Message, fmt.Sprintf("Line %d", foundStdout)) {
				foundStdout++
			} else if strings.HasPrefix(de.Message, fmt.Sprintf("Errln %d", foundStderr+10)) {
				foundStderr++
			}
		}
	}
	assert.Equal(t, 11, foundStdout)
	assert.Equal(t, 11, foundStderr)
}

func TestPassphrasePrompting(t *testing.T) {
	t.Parallel()

	e := ptesting.NewEnvironment(t)
	defer func() {
		if !t.Failed() {
			e.DeleteEnvironment()
		}
	}()

	e.NoPassphrase = true
	// Setting PULUMI_TEST_PASSPHRASE allows prompting (reading from stdin)
	// even though the test won't be interactive.
	e.SetEnvVars("PULUMI_TEST_PASSPHRASE=true")

	e.RunCommand("pulumi", "login", "--cloud-url", e.LocalURL())

	e.Stdin = strings.NewReader("qwerty\nqwerty\n")
	e.RunCommand("pulumi", "new", "go",
		"--name", "pphraseprompt",
		"--description", "A project that tests passphrase prompts",
		"--stack", "dev",
		"--secrets-provider", "passphrase",
		"--yes",
		"--force")

	e.Stdin = strings.NewReader("qwerty\n")
	e.RunCommand("pulumi", "up", "--stack", "dev", "--skip-preview", "--yes")

	e.Stdin = strings.NewReader("qwerty\n")
	e.RunCommand("pulumi", "stack", "export", "--stack", "dev", "--file", "stack.json")

	e.Stdin = strings.NewReader("qwerty\n")
	e.RunCommand("pulumi", "stack", "import", "--stack", "dev", "--file", "stack.json")

	e.Stdin = strings.NewReader("qwerty\n")
	e.RunCommand("pulumi", "destroy", "--stack", "dev", "--skip-preview", "--yes")
}<|MERGE_RESOLUTION|>--- conflicted
+++ resolved
@@ -13,6 +13,7 @@
 	"os/exec"
 	"path/filepath"
 	"regexp"
+	"runtime"
 	"strings"
 	"testing"
 	"time"
@@ -621,19 +622,11 @@
 	e.RunCommand("pulumi", "stack", "rm", "--yes")
 }
 
-func mustAbs(t *testing.T, path string) string {
-	abs, err := filepath.Abs(path)
-	if err != nil {
-		t.Fatalf("filepath.Abs(%s) failed: %s", path, err)
-	}
-	return abs
-}
-
 //nolint:deadcode
 func testComponentSlowLocalProvider(t *testing.T) integration.LocalDependency {
 	return integration.LocalDependency{
 		Package: "testcomponent",
-		Path:    mustAbs(t, filepath.Join("construct_component_slow", "testcomponent")),
+		Path:    filepath.Join("construct_component_slow", "testcomponent"),
 	}
 }
 
@@ -728,17 +721,11 @@
 	for _, test := range tests {
 		test := test
 		t.Run(test.componentDir, func(t *testing.T) {
-<<<<<<< HEAD
 			localProviders :=
 				[]integration.LocalDependency{
-					{Package: "testprovider", Path: mustAbs(t, filepath.Join("..", "testprovider"))},
-					{Package: "testcomponent", Path: mustAbs(t, filepath.Join(testDir, test.componentDir))},
+					{Package: "testprovider", Path: buildTestProvider(t, filepath.Join("..", "testprovider"))},
+					{Package: "testcomponent", Path: filepath.Join(testDir, test.componentDir)},
 				}
-=======
-			pathEnv := pathEnv(t,
-				buildTestProvider(t, filepath.Join("..", "testprovider")),
-				filepath.Join(testDir, test.componentDir))
->>>>>>> 4a309280
 			integration.ProgramTest(t, &integration.ProgramTestOptions{
 				Dir:                    filepath.Join(testDir, lang),
 				Dependencies:           dependencies,
@@ -778,17 +765,11 @@
 		test := test
 
 		t.Run(test.componentDir, func(t *testing.T) {
-<<<<<<< HEAD
 			localProviders :=
 				[]integration.LocalDependency{
-					{Package: "testprovider", Path: mustAbs(t, filepath.Join("..", "testprovider"))},
-					{Package: "testcomponent", Path: mustAbs(t, filepath.Join(testDir, test.componentDir))},
+					{Package: "testprovider", Path: buildTestProvider(t, filepath.Join("..", "testprovider"))},
+					{Package: "testcomponent", Path: filepath.Join(testDir, test.componentDir)},
 				}
-=======
-			pathEnv := pathEnv(t,
-				buildTestProvider(t, filepath.Join("..", "testprovider")),
-				filepath.Join(testDir, test.componentDir))
->>>>>>> 4a309280
 			integration.ProgramTest(t, &integration.ProgramTestOptions{
 				Dir:                    filepath.Join(testDir, lang),
 				Dependencies:           dependencies,
@@ -909,17 +890,11 @@
 	for _, test := range tests {
 		test := test
 		t.Run(test.componentDir, func(t *testing.T) {
-<<<<<<< HEAD
 			localProviders :=
 				[]integration.LocalDependency{
-					{Package: "testprovider", Path: mustAbs(t, filepath.Join("..", "testprovider"))},
-					{Package: "testcomponent", Path: mustAbs(t, filepath.Join(testDir, test.componentDir))},
+					{Package: "testprovider", Path: buildTestProvider(t, filepath.Join("..", "testprovider"))},
+					{Package: "testcomponent", Path: filepath.Join(testDir, test.componentDir)},
 				}
-=======
-			pathEnv := pathEnv(t,
-				buildTestProvider(t, filepath.Join("..", "testprovider")),
-				filepath.Join(testDir, test.componentDir))
->>>>>>> 4a309280
 			integration.ProgramTest(t, &integration.ProgramTestOptions{
 				Dir:            filepath.Join(testDir, lang),
 				Dependencies:   dependencies,
@@ -974,7 +949,7 @@
 			expectedError := "the failure reason (the failure property)"
 
 			localProvider := integration.LocalDependency{
-				Package: "testcomponent", Path: mustAbs(t, filepath.Join(testDir, test.componentDir)),
+				Package: "testcomponent", Path: filepath.Join(testDir, test.componentDir),
 			}
 			integration.ProgramTest(t, &integration.ProgramTestOptions{
 				Dir:            filepath.Join(testDir, lang),
@@ -1154,17 +1129,11 @@
 	for _, test := range tests {
 		test := test
 		t.Run(test.componentDir, func(t *testing.T) {
-<<<<<<< HEAD
 			localProviders :=
 				[]integration.LocalDependency{
-					{Package: "testprovider", Path: mustAbs(t, filepath.Join("..", "testprovider"))},
-					{Package: "testcomponent", Path: mustAbs(t, filepath.Join(testDir, test.componentDir))},
+					{Package: "testprovider", Path: buildTestProvider(t, filepath.Join("..", "testprovider"))},
+					{Package: "testcomponent", Path: filepath.Join(testDir, test.componentDir)},
 				}
-=======
-			pathEnv := pathEnv(t,
-				buildTestProvider(t, filepath.Join("..", "testprovider")),
-				filepath.Join(testDir, test.componentDir))
->>>>>>> 4a309280
 			integration.ProgramTest(t, &integration.ProgramTestOptions{
 				Dir:            filepath.Join(testDir, lang),
 				Dependencies:   dependencies,
@@ -1219,13 +1188,9 @@
 	for _, lang := range languages {
 		lang := lang
 		t.Run(lang.name, func(t *testing.T) {
-<<<<<<< HEAD
 			localProvider := integration.LocalDependency{
-				Package: "testprovider", Path: mustAbs(t, filepath.Join("..", "testprovider")),
+				Package: "testprovider", Path: buildTestProvider(t, filepath.Join("..", "testprovider")),
 			}
-=======
-			env := pathEnv(t, buildTestProvider(t, filepath.Join("..", "testprovider")))
->>>>>>> 4a309280
 			dir := filepath.Join("gather_plugin", lang.name)
 			integration.ProgramTest(t, &integration.ProgramTestOptions{
 				Dir:                    dir,
